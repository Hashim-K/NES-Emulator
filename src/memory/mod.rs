--- conflicted
+++ resolved
@@ -101,21 +101,20 @@
         let header = Self::parse_header(rom_bytes)?;
 
         match header.mapper_number {
-<<<<<<< HEAD
             0 => {
                 // check if amount of data is correct
-                if rom_bytes[16..].len() != ((header.charactor_memory_size as u16 * 8192 + header.program_rom_size as u16 * 16384)) as usize{
+                if rom_bytes[16..].len()
+                    != (header.charactor_memory_size as u16 * 8192
+                        + header.program_rom_size as u16 * 16384) as usize
+                {
                     return Err(RomError::IncorrectDataSize);
                 }
-                Ok(Cartridge { header, data: rom_bytes[16..].to_vec(), pgr_ram: [0; 8192]})
-            },
-=======
-            0 => Ok(Cartridge {
-                header,
-                data: rom_bytes[16..].to_vec(),
-                pgr_ram: [0; 8192],
-            }),
->>>>>>> e9851af6
+                Ok(Cartridge {
+                    header,
+                    data: rom_bytes[16..].to_vec(),
+                    pgr_ram: [0; 8192],
+                })
+            }
             a => Err(RomError::UnknownMapper(a)),
         }
         // TODO: implement error handling
@@ -152,33 +151,35 @@
         charactor_memory_size: 1,
         mapper_number: 0,
     };
-<<<<<<< HEAD
-    assert_eq!(Cartridge::parse_header(ROM_NROM_TEST).unwrap(), expected_header);
+    assert_eq!(
+        Cartridge::parse_header(ROM_NROM_TEST).unwrap(),
+        expected_header
+    );
 }
 
 #[test]
-fn test_new_cartridge () {
+fn test_new_cartridge() {
     let expected_header = RomHeader {
         mirroring: false,
         peristent_memory: false,
         ignore_mirroring_control: false,
         program_rom_size: 1,
         charactor_memory_size: 1,
-        mapper_number: 0
+        mapper_number: 0,
     };
     let expected_correct_cartridge: Cartridge = Cartridge {
         header: expected_header,
         data: ROM_NROM_TEST[16..].to_vec(),
-        pgr_ram: [0; 8192]
+        pgr_ram: [0; 8192],
     };
     // expect file with exact amount of bytes as specified by the header to work (ROM_NROM_TEST length = 24592)
-    assert_eq!(Cartridge::new(&ROM_NROM_TEST).unwrap(), expected_correct_cartridge);
+    assert_eq!(
+        Cartridge::new(&ROM_NROM_TEST).unwrap(),
+        expected_correct_cartridge
+    );
     // expect a file that does not have the amount of bytes specified by the header to generate an error
-    assert_eq!(Cartridge::new(&ROM_NROM_TEST[0..24231]).unwrap_err(), RomError::IncorrectDataSize);
-=======
     assert_eq!(
-        Cartridge::parse_header(ROM_NROM_TEST).unwrap(),
-        expected_header
+        Cartridge::new(&ROM_NROM_TEST[0..24231]).unwrap_err(),
+        RomError::IncorrectDataSize
     );
->>>>>>> e9851af6
 }