use crate::cpu::debug::{self, DebugMode};
use crate::cpu::Cpu;
use crate::error::{MemoryError, RomError};
use std::cell::RefCell;
use tudelft_nes_ppu::Buttons;
use tudelft_nes_ppu::{Mirroring, Ppu, PpuRegister};

#[cfg(test)]
use tudelft_nes_test::ROM_NROM_TEST;

fn address_to_ppu_register(a: u16) -> PpuRegister {
    let reg_num = (a & 0b111) as u8; // Translate address to register number
    unsafe { std::mem::transmute(reg_num) } // Translate register number to enum
}

#[test]
fn test_address_to_ppu_register() {
    assert_eq!(address_to_ppu_register(0x2000), PpuRegister::Controller);
    assert_eq!(address_to_ppu_register(0x2002), PpuRegister::Status);
    assert_eq!(address_to_ppu_register(0x3456), PpuRegister::Address);
    assert_eq!(address_to_ppu_register(0x345e), PpuRegister::Address);
    assert_eq!(address_to_ppu_register(0x3fff), PpuRegister::Data);
}

#[derive(Debug)]
pub struct Memory {
    internal_ram: [u8; 2048],
    cartridge: Cartridge,
<<<<<<< HEAD
    debug: DebugMode,
=======
    controller: RefCell<Controller>,
>>>>>>> ceb2b0e9
}

impl Memory {
    pub fn new(rom_bytes: &[u8], debugmode: DebugMode) -> Result<Memory, RomError> {
        Ok(Memory {
            cartridge: Cartridge::new(rom_bytes)?,
            internal_ram: [0; 2048],
<<<<<<< HEAD
            debug: debugmode,
=======
            controller: RefCell::new(Controller::new()),
>>>>>>> ceb2b0e9
        })
    }

    pub fn write_ppu_byte(&mut self, address: u16, value: u8) -> Result<(), MemoryError> {
        self.cartridge.chr_data[address as usize] = value;
        Ok(())
    }

    pub fn read_ppu_byte(&self, address: u16) -> Result<u8, MemoryError> {
        return Ok(self.cartridge.chr_data[address as usize]);
    }

    pub fn write(&mut self, address: u16, value: u8, ppu: &mut Ppu) -> Result<(), MemoryError> {
        self.debug.info_log(|| {
            format!(
                "Writing value 0x{:02X} to address: 0x{:04X}",
                value, address
            )
        });
        match address {
            ..0x2000 => self.internal_ram[(address & 0x07ff) as usize] = value, // RAM reading, including mirroring
            0x2000..0x4000 => {
                let _register = address_to_ppu_register(address);
                ppu.write_ppu_register(_register, value)
            } // NES PPU registers
            0x4000..0x4016 => {} // TODO: NES APU and I/O registers
            0x4016 => self.controller.borrow_mut().write(value), // NES APU and I/O registers
            0x4017..0x4020 => {} // TODO: APU and I/O functionality that is normally disabled
            0x4020.. => return self.cartridge.write(address, value), // Cartridge memory
        };

        Ok(())
    }

    pub fn read(&self, address: u16, cpu: &Cpu, ppu: &mut Ppu) -> Result<u8, MemoryError> {
        let value = match address {
            0x2000..0x4000 => {
                let register = address_to_ppu_register(address);
                Ok(ppu.read_ppu_register(register, cpu))
            }
            0x4016 => Ok(self.controller.borrow_mut().read(ppu)),
            _ => self.read_cpu_mem(address),
        };

        return value;
    }

    pub fn read_cpu_mem(&self, address: u16) -> Result<u8, MemoryError> {
        match address {
            ..0x2000 => Ok(self.internal_ram[(address & 0x07ff) as usize]), // RAM reading, including mirroring
            0x2000..0x4000 => {
                panic!("You have to use the read function if you want to access the ppu memory")
            }
            0x4000..0x4016 => Ok(0), // Open bus, undefined behavior
            0x4016 => {
                panic!("You have to use the read function if you want to access the controller")
            }
            0x4017 => Ok(0),         // TODO: impelement controller 2
            0x4018..0x4020 => Ok(0), // Open bus, undefined behavior
            0x4020.. => Ok(self.cartridge.read(address)?), // Cartridge memory
        }
    }
}

#[derive(Debug, PartialEq)]
pub struct RomHeader {
    mirroring: Mirroring,
    peristent_memory: bool,
    ignore_mirroring_control: bool,
    program_rom_size: u8,
    charactor_memory_size: u8,
    mapper_number: u8,
}

#[derive(Debug, PartialEq)]
pub struct Cartridge {
    header: RomHeader,
    prg_data: Vec<u8>,
    chr_data: Vec<u8>,
    pgr_ram: [u8; 8192], // 8 KiB of program ram
}

impl Cartridge {
    fn parse_header(rom_bytes: &[u8]) -> Result<RomHeader, RomError> {
        // Check rom signature
        if rom_bytes[0..4] != *(b"NES\x1a") {
            return Err(RomError::IncorrectSignature);
        }

        // Parse rom header
        Ok(RomHeader {
            program_rom_size: rom_bytes[4],
            charactor_memory_size: rom_bytes[5],
            mirroring: if (rom_bytes[6] & 1) != 0 {
                Mirroring::Vertical
            } else {
                Mirroring::Horizontal
            },
            ignore_mirroring_control: (rom_bytes[6] >> 3 & 1) != 0,
            peristent_memory: (rom_bytes[6] >> 1 & 1) != 0,
            mapper_number: (rom_bytes[6] >> 4) & (rom_bytes[7] & 0b11110000),
        })
    }

    fn new(rom_bytes: &[u8]) -> Result<Cartridge, RomError> {
        let header = Self::parse_header(rom_bytes)?;
        match header.mapper_number {
            0 => {
                // check if amount of data is correct
                if rom_bytes[16..].len()
                    != (header.charactor_memory_size as usize * 8192
                        + header.program_rom_size as usize * 16384)
                {
                    return Err(RomError::IncorrectDataSize);
                }
                let mut cartridge_prg_rom: Vec<u8> = if header.program_rom_size == 1 {
                    rom_bytes[16..16400].to_vec()
                } else {
                    rom_bytes[16..32784].to_vec()
                };
                let mut Cartridge_chr_rom: Vec<u8> = rom_bytes[16400..].to_vec();
                Ok(Cartridge {
                    header,
                    prg_data: cartridge_prg_rom,
                    chr_data: Cartridge_chr_rom,
                    // pgr ram needs to mirror itself to fill 8kib
                    pgr_ram: [0; 8192],
                })
            }
            a => Err(RomError::UnknownMapper(a)),
        }
        // TODO: implement error handling
    }

    fn write(&mut self, address: u16, value: u8) -> Result<(), MemoryError> {
        match address {
            0x6000..0x8000 => self.pgr_ram[(address - 0x6000) as usize] = value, // PGR RAM
            0x8000..0xc000 => self.prg_data[(address & 0x7FFF) as usize] = value, // first 16 KiB of prg rom
            0xc000.. => {
                if self.header.program_rom_size == 1 {
                    self.prg_data[(address - 0xc000) as usize] = value
                } else {
                    self.prg_data[(address - 0xc000 + 0x4000) as usize] = value
                }
            }
            _ => return Err(MemoryError::UnknownAddress),
        }

        Ok(())
    }

    fn read(&self, address: u16) -> Result<u8, RomError> {
        match address {
            0x6000..0x8000 => Ok(self.pgr_ram[(address - 0x6000) as usize]), // PGR RAM
            0x8000..0xc000 => Ok(self.prg_data[(address & 0x7FFF) as usize]), // first 16 KiB of prg rom
            0xc000.. => {
                if self.header.program_rom_size == 1 {
                    Ok(self.prg_data[(address - 0xc000) as usize])
                } else {
                    Ok(self.prg_data[(address - 0xc000 + 0x4000) as usize])
                }
            }
            _ => Err(RomError::UnknownAddress),
        }
    }
}

#[test]
fn test_parse_header() {
    let expected_header = RomHeader {
        mirroring: Mirroring::Horizontal,
        peristent_memory: false,
        ignore_mirroring_control: false,
        program_rom_size: 1,
        charactor_memory_size: 1,
        mapper_number: 0,
    };
    assert_eq!(
        Cartridge::parse_header(ROM_NROM_TEST).unwrap(),
        expected_header
    );
}

#[ignore]
#[test]
fn test_new_cartridge() {
    let expected_header = RomHeader {
        mirroring: Mirroring::Horizontal,
        peristent_memory: false,
        ignore_mirroring_control: false,
        program_rom_size: 1,
        charactor_memory_size: 1,
        mapper_number: 0,
    };
    let expected_correct_cartridge: Cartridge = Cartridge {
        header: expected_header,
        prg_data: ROM_NROM_TEST[16..].to_vec(),
        chr_data: ROM_NROM_TEST[16..].to_vec(),
        pgr_ram: [0; 8192],
    };
    // expect file with exact amount of bytes as specified by the header to work (ROM_NROM_TEST length = 24592)
    assert_eq!(
        Cartridge::new(&ROM_NROM_TEST).unwrap(),
        expected_correct_cartridge
    );
    // expect a file that does not have the amount of bytes specified by the header to generate an error
    assert_eq!(
        Cartridge::new(&ROM_NROM_TEST[0..24231]).unwrap_err(),
        RomError::IncorrectDataSize
    );
}

#[derive(Debug)]
struct Controller {
    strobe: bool,
    buttons: Buttons,
    read_index: u8,
}

impl Controller {
    fn write(&mut self, byte: u8) {
        self.strobe = (byte & 0b1) == 1;
    }

    fn clock_pulse(&mut self, ppu: &Ppu) {
        if self.strobe {
            self.buttons = ppu.get_joypad_state();
            self.read_index = 0;
        }
    }

    fn read(&mut self, ppu: &Ppu) -> u8 {
        let result = u8::from(match self.read_index {
            0 => self.buttons.a,
            1 => self.buttons.b,
            2 => self.buttons.select,
            3 => self.buttons.start,
            4 => self.buttons.up,
            5 => self.buttons.down,
            6 => self.buttons.left,
            7 => self.buttons.right,
            _ => panic!("Button reading out of bounds"),
        });

        // Advance reading index
        self.read_index += 1;
        if self.read_index > 7 {
            self.read_index = 0
        }
        self.clock_pulse(ppu);
        result
    }

    fn new() -> Self {
        Controller {
            strobe: false,
            buttons: Buttons::default(),
            read_index: 0,
        }
    }
}<|MERGE_RESOLUTION|>--- conflicted
+++ resolved
@@ -26,11 +26,8 @@
 pub struct Memory {
     internal_ram: [u8; 2048],
     cartridge: Cartridge,
-<<<<<<< HEAD
+    controller: RefCell<Controller>,
     debug: DebugMode,
-=======
-    controller: RefCell<Controller>,
->>>>>>> ceb2b0e9
 }
 
 impl Memory {
@@ -38,11 +35,8 @@
         Ok(Memory {
             cartridge: Cartridge::new(rom_bytes)?,
             internal_ram: [0; 2048],
-<<<<<<< HEAD
+            controller: RefCell::new(Controller::new()),
             debug: debugmode,
-=======
-            controller: RefCell::new(Controller::new()),
->>>>>>> ceb2b0e9
         })
     }
 
