use thiserror::Error;

#[derive(Debug, Error)]
pub enum RomError {
    #[error("Unknown Mapper Error: Mapper {0} is not implemented")]
    UnknownMapper(u8),
    #[error("Unknown Address Error: Rom address not in the right range")]
    UnknownAddress,
    #[error("Header signature does not match specification")]
    IncorrectSignature,
}

#[derive(Debug, Error)]
pub enum MemoryError {
    #[error("Rom Error occurred: {0}")]
    RomError(#[from] RomError),
    #[error("Unknown Address Error: Memory address not in the right range")]
    UnknownAddress,
}

#[derive(Debug, Error)]
pub enum MyTickError {
}

#[derive(Debug, Error)]
pub enum MyGetCpuError {
<<<<<<< HEAD
    #[error("Rom Error occurred: {0}")]
    RomError(#[from] RomError),
}

#[derive(Debug, Error)]
pub enum MainError {
    #[error("Get Cpu Error occurred: {0}")]
    MyGetCpuError(#[from] MyGetCpuError),
}
=======
    /// TODO: change this
    #[error("Unknown Error: {0}")]
    Unknown(String),
}
>>>>>>> 2d62e4f8
<|MERGE_RESOLUTION|>--- conflicted
+++ resolved
@@ -19,12 +19,10 @@
 }
 
 #[derive(Debug, Error)]
-pub enum MyTickError {
-}
+pub enum MyTickError {}
 
 #[derive(Debug, Error)]
 pub enum MyGetCpuError {
-<<<<<<< HEAD
     #[error("Rom Error occurred: {0}")]
     RomError(#[from] RomError),
 }
@@ -33,10 +31,4 @@
 pub enum MainError {
     #[error("Get Cpu Error occurred: {0}")]
     MyGetCpuError(#[from] MyGetCpuError),
-}
-=======
-    /// TODO: change this
-    #[error("Unknown Error: {0}")]
-    Unknown(String),
-}
->>>>>>> 2d62e4f8
+}