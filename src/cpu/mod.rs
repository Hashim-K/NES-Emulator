use crate::error::{MyGetCpuError, MyTickError};
use tudelft_nes_ppu::{Cpu, Ppu};
<<<<<<< HEAD
use crate::memory::Memory;

=======
use tudelft_nes_test::TestableCpu;
>>>>>>> 2d62e4f8

pub struct MyCpu {
    memory: Memory,
}

/// See docs of `Cpu` for explanations of each function
impl Cpu for MyCpu {
    type TickError = MyTickError;

    fn tick(&mut self, _ppu: &mut Ppu) -> Result<(), MyTickError> {
        todo!()
    }

    fn ppu_read_chr_rom(&self, _offset: u16) -> u8 {
        todo!()
    }

    fn non_maskable_interrupt(&mut self) {
        todo!()
    }
}

/// Implementing this trait allows automated tests to be run on your cpu.
/// The crate `tudelft-nes-test` contains all kinds of small and large scale
/// tests to find bugs in your cpu.
impl TestableCpu for MyCpu {
    type GetCpuError = MyGetCpuError;

    fn get_cpu(_rom: &[u8]) -> Result<Self, MyGetCpuError> {
<<<<<<< HEAD
        return Ok(MyCpu{ memory: Memory::new(_rom)? })
=======
        Ok(MyCpu { rom: _rom.to_vec() })
>>>>>>> 2d62e4f8
    }

    fn set_program_counter(&mut self, _value: u16) {
        todo!()
    }

    fn memory_read(&self, _address: u16) -> u8 {
        return self.memory.get_memory_byte(_address).expect("Could not read from memory");
    }
}<|MERGE_RESOLUTION|>--- conflicted
+++ resolved
@@ -1,11 +1,7 @@
 use crate::error::{MyGetCpuError, MyTickError};
+use crate::memory::Memory;
 use tudelft_nes_ppu::{Cpu, Ppu};
-<<<<<<< HEAD
-use crate::memory::Memory;
-
-=======
 use tudelft_nes_test::TestableCpu;
->>>>>>> 2d62e4f8
 
 pub struct MyCpu {
     memory: Memory,
@@ -35,11 +31,9 @@
     type GetCpuError = MyGetCpuError;
 
     fn get_cpu(_rom: &[u8]) -> Result<Self, MyGetCpuError> {
-<<<<<<< HEAD
-        return Ok(MyCpu{ memory: Memory::new(_rom)? })
-=======
-        Ok(MyCpu { rom: _rom.to_vec() })
->>>>>>> 2d62e4f8
+        Ok(MyCpu {
+            memory: Memory::new(_rom)?,
+        })
     }
 
     fn set_program_counter(&mut self, _value: u16) {
@@ -47,6 +41,9 @@
     }
 
     fn memory_read(&self, _address: u16) -> u8 {
-        return self.memory.get_memory_byte(_address).expect("Could not read from memory");
+        return self
+            .memory
+            .get_memory_byte(_address)
+            .expect("Could not read from memory");
     }
 }