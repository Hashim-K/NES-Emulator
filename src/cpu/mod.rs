use crate::cpu::instructions::{AddressingMode, Instruction, InstructionType};
use crate::error::{MemoryError, MyGetCpuError, MyTickError};
use crate::memory::Memory;
use crate::MainError;
use interrupt_handler::InterruptState;
use registers::{CpuRegister, ProgramCounter, StatusRegister, StatusRegisterBit};
use tudelft_nes_ppu::{Cpu as CpuTemplate, Ppu};
use tudelft_nes_test::TestableCpu;
mod instructions;
mod interrupt_handler;
mod registers;

struct OperandValue {
    value: Option<u8>,
    address: Option<u16>,
}

#[derive(Debug)]
pub struct Cpu {
    accumulator: CpuRegister,
    x_register: CpuRegister,
    y_register: CpuRegister,
    stack_pointer: CpuRegister,
    program_counter: ProgramCounter,
    status_register: StatusRegister,
    current_instruction: Instruction,
    current_cycle: u8,
    instruction_cycle_count: u8,
    interrupt_polling_cycle: u8,
    interrupt_state: InterruptState,
    nmi_line_prev: bool,
    nmi_line_current: bool,
    nmi_line_triggered: bool,
    irq_line_triggered: bool,
    initialized: bool,
    branch_success: bool,
    page_crossing: bool,
    memory: Memory,
    total_cycles: u64,
}

/// Implementing this trait allows automated tests to be run on your cpu.
/// The crate `tudelft-nes-test` contains all kinds of small and large scale
/// tests to find bugs in your cpu.
impl TestableCpu for Cpu {
    type GetCpuError = MyGetCpuError;

    fn get_cpu(_rom: &[u8]) -> Result<Self, MyGetCpuError> {
        Ok(Cpu {
            accumulator: CpuRegister::default(),
            x_register: CpuRegister::default(),
            y_register: CpuRegister::default(),
            stack_pointer: CpuRegister::default(),
            program_counter: ProgramCounter::new(),
            status_register: StatusRegister::default(),
            current_instruction: Instruction {
                instruction_type: InstructionType::NOP,
                addressing_mode: AddressingMode::Absolute,
            },
            current_cycle: 1,
            instruction_cycle_count: 0,
            interrupt_polling_cycle: 0,
            interrupt_state: InterruptState::NormalOperation,
            nmi_line_prev: false,
            nmi_line_current: false,
            nmi_line_triggered: false,
            irq_line_triggered: false,
            initialized: false,
            branch_success: false,
            page_crossing: false,
            memory: Memory::new(_rom)?,
            total_cycles: 0,
        })
    }

    fn set_program_counter(&mut self, _value: u16) {
        todo!()
    }

    fn memory_read(&self, _address: u16) -> u8 {
        self.memory
            .read_cpu_mem(_address)
            .expect("Could not read from memory")
    }
}

/// See docs of `Cpu` for explanations of each function
impl CpuTemplate for Cpu {
    type TickError = MyTickError;

    fn tick(&mut self, ppu: &mut Ppu) -> Result<(), MyTickError> {
        // set the cpu to the startup state fi
        if !self.initialized {
            println!("Initializing CPU");
            self.initialize_cpu(ppu)?;
<<<<<<< HEAD
        }
        if self.current_cycle == self.interrupt_polling_cycle {
            // this line is for interrupt hijacking to be working later
            let current_interrupt = self.poll_interrupts();
            if current_interrupt == InterruptState::IRQ
                && self.status_register.get_bit(StatusRegisterBit::Interrupt)
            {
                self.interrupt_state = InterruptState::NormalOperation;
            } else {
                self.interrupt_state = current_interrupt;
            }
        }
        // println!("Polled for interrupts, checking ");
        // execute interrupt or opcode
        if self.current_cycle > self.instruction_cycle_count {
            self.current_cycle = 1;

            match self.interrupt_state {
                InterruptState::NMI => {
                    println!("Executing NMI");
                    self.push_pc_and_status_on_stack(ppu)?;
                    let nmi_lobyte = self.memory.read(0xFFFA, self, ppu)?;
                    let nmi_hibyte = self.memory.read(0xFFFB, self, ppu)?;
                    self.program_counter.set_lobyte(nmi_lobyte);
                    self.program_counter.set_hibyte(nmi_hibyte);

                    self.instruction_cycle_count = 7;
=======
            println!("CPU initialized\n\n");
            Ok(())
        } else {
            if self.current_cycle == self.interrupt_polling_cycle {
                // this line is for interrupt hijacking to be working later
                let current_interrupt = self.poll_interrupts();
                if current_interrupt == InterruptState::IRQ
                    && self
                        .status_register
                        .get_bit(StatusRegisterBit::InterruptBit)
                {
>>>>>>> d02bb3e7
                    self.interrupt_state = InterruptState::NormalOperation;
                } else {
                    self.interrupt_state = current_interrupt;
                }
<<<<<<< HEAD
                InterruptState::NormalOperation => {
                    let opcode = self.read_next_value(ppu)?;
                    println!("Reading opcode {:?}", opcode);

                    let instruction: Instruction =
                        Instruction::decode(opcode).expect("Failed decoding opcode");
                    println!("Executing instruction {:?}", instruction);
                    instruction.execute(self, ppu)?;

                    self.instruction_cycle_count = Instruction::get_instruction_duration(opcode)?;
=======
            }
            // execute interrupt or opcode
            if self.current_cycle > self.instruction_cycle_count {
                self.current_cycle = 1;

                match self.interrupt_state {
                    InterruptState::NMI => {
                        println!("Executing NMI");
                        self.push_pc_and_status_on_stack(ppu)?;
                        let nmi_lobyte = self.memory.read(0xFFFA, self, ppu)?;
                        let nmi_hibyte = self.memory.read(0xFFFB, self, ppu)?;
                        self.program_counter.set_lobyte(nmi_lobyte);
                        self.program_counter.set_hibyte(nmi_hibyte);
>>>>>>> d02bb3e7

                        self.instruction_cycle_count = 7;
                        self.interrupt_state = InterruptState::NormalOperation;
                        self.interrupt_polling_cycle = 0;
                        // TODO: there is conflicting info on masswerk and nesdev whether this line should happen
                        // self.status_register
                        //     .set_bit(StatusRegisterBit::InterruptBit, true);
                    }
                    InterruptState::IRQ => {
                        todo!("Add interface for IRQ")
                    }
                    InterruptState::NormalOperation => {
                        println!("\n\n---------------");
                        // self.debug(self.memory.read(self.program_counter.get(), self, ppu)?);
                        let opcode = self.read_next_value(ppu)?;
                        println!("Opcode: {:02X}", opcode);
                        // println!("Decoding opcode");
                        let instruction: Instruction =
                            Instruction::decode(opcode).expect("Failed decoding opcode");
                        // println!(
                        //     "Decoded instruction - {:?} {:?}",
                        //     instruction.instruction_type, instruction.addressing_mode
                        // );
                        // self.print_instruction(&instruction);
                        // println!("Executing instruction");
                        instruction.execute(self, ppu)?;
                        // println!("Instruction executed");

                        // println!("Setting instruction cycle count");
                        self.instruction_cycle_count =
                            self.current_instruction.addressing_mode.length();
                        println!(
                            "Instruction cycle count set to {}",
                            self.instruction_cycle_count
                        );

                        if self.page_crossing {
                            self.instruction_cycle_count += 1;
                            self.page_crossing = false;
                        }

                        // make sure the interrupts are polled before the second cycle of the conditional branch operations
                        // it could still be wrong, i dont understand this part on nesdev
                        self.interrupt_polling_cycle = self.instruction_cycle_count;

                        if self.branch_success {
                            self.instruction_cycle_count += 1;
                            self.branch_success = false;
                        }

                        if !self.current_instruction.is_rmw() {
                            self.instruction_cycle_count -= 1;
                        }
                        self.current_instruction = instruction;
                    }
                }
            }

<<<<<<< HEAD
        // interrupt hijacking, if an interrupt arrives in the first four cycles of a BRK
        if self.current_instruction.instruction_type == InstructionType::BRK
            && self.current_cycle < 4
        {
            let current_interrupt = self.poll_interrupts();
            match current_interrupt {
                InterruptState::NMI => {
                    let nmi_lobyte = self.memory.read(0xFFFA, self, ppu)?;
                    let nmi_hibyte = self.memory.read(0xFFFB, self, ppu)?;
                    self.program_counter.set_lobyte(nmi_lobyte);
                    self.program_counter.set_hibyte(nmi_hibyte);

                    self.instruction_cycle_count = 7;
                    self.interrupt_state = InterruptState::NormalOperation;
                    self.interrupt_polling_cycle = 0;
                }
                InterruptState::IRQ => {
                    if !self.status_register.get_bit(StatusRegisterBit::Interrupt) {
                        let nmi_lobyte = self.memory.read(0xFFFE, self, ppu)?;
                        let nmi_hibyte = self.memory.read(0xFFFF, self, ppu)?;
=======
            // interrupt hijacking, if an interrupt arrives in the first four cycles of a BRK
            if self.current_instruction.instruction_type == InstructionType::BRK
                && self.current_cycle < 4
            {
                let current_interrupt = self.poll_interrupts();
                match current_interrupt {
                    InterruptState::NMI => {
                        let nmi_lobyte = self.memory.read(0xFFFA, self, ppu)?;
                        let nmi_hibyte = self.memory.read(0xFFFB, self, ppu)?;
>>>>>>> d02bb3e7
                        self.program_counter.set_lobyte(nmi_lobyte);
                        self.program_counter.set_hibyte(nmi_hibyte);

                        self.instruction_cycle_count = 7;
                        self.interrupt_state = InterruptState::NormalOperation;
                        self.interrupt_polling_cycle = 0;
                    }
                    InterruptState::IRQ => {
                        if !self
                            .status_register
                            .get_bit(StatusRegisterBit::InterruptBit)
                        {
                            let nmi_lobyte = self.memory.read(0xFFFE, self, ppu)?;
                            let nmi_hibyte = self.memory.read(0xFFFF, self, ppu)?;
                            self.program_counter.set_lobyte(nmi_lobyte);
                            self.program_counter.set_hibyte(nmi_hibyte);

                            self.instruction_cycle_count = 7;
                            self.interrupt_state = InterruptState::NormalOperation;
                            self.interrupt_polling_cycle = 0;
                        }
                    }
                    InterruptState::NormalOperation => (),
                }
            }

            if self.nmi_line_current && !self.nmi_line_prev {
                self.nmi_line_triggered = true;
            }
            self.print_CPU_state();
            self.current_cycle += 1;
            self.total_cycles += 1;
            self.nmi_line_prev = self.nmi_line_current;
            self.nmi_line_current = false;

            Ok(())
        }
    }
    fn ppu_read_chr_rom(&self, _offset: u16) -> u8 {
        self.memory
            .read_ppu_byte(_offset)
            .expect("Failed reading character ROM")
    }

    fn non_maskable_interrupt(&mut self) {
        self.on_non_maskable_interrupt();
    }
}

impl Cpu {
    fn addressing_mode_get_bytes(&self, addressing_mode: &AddressingMode) -> Vec<u8> {
        let length = addressing_mode.length() as u16;
        (0..length)
            .map(|n| self.memory_read(self.program_counter.get() + n))
            .collect::<Vec<_>>()
    }

    fn debug(&self, opcode: u8) {
        if let Ok(instruction) = Instruction::decode(opcode) {
            let raw_bytes = self.addressing_mode_get_bytes(&instruction.addressing_mode);
            let bytes = raw_bytes
                .iter()
                .map(|arg| format!("{:02X}", arg))
                .collect::<Vec<_>>()
                .join(" ");
            let ppu_dots_per_scanline = 341;
            let ppu_dots = self.total_cycles * 3 % ppu_dots_per_scanline;

            println!(
                "{:04X}  {:8}  {:32?} A:{:02X} X:{:02X} Y:{:02X} P:{:02X} SP:{:02X} CYC:{:-3}",
                self.program_counter.get(),
                bytes,
                instruction.instruction_type,
                self.accumulator.get(),
                self.x_register.get(),
                self.y_register.get(),
                self.status_register.get(),
                self.stack_pointer.get(),
                ppu_dots
            );
        }
    }

    // fn print_instruction(&self, instruction: &Instruction) {
    //     let bytes = self.addressing_mode_get_bytes(&instruction.addressing_mode);
    //     println!(
    //         "{:04X}  {:8}  {:32?}",
    //         self.program_counter.get() - 1,
    //         bytes
    //             .iter()
    //             .map(|arg| format!("{:02X}", arg))
    //             .collect::<Vec<_>>()
    //             .join(" "),
    //         instruction
    //     );
    // }

    fn print_CPU_state(&self) {
        println!(
            "A:{:02X} X:{:02X} Y:{:02X} SR:{:02X} SP:{:02X} PC:{:04X} T:{} CYCLE:{} MT:{}",
            self.accumulator.get(),
            self.x_register.get(),
            self.y_register.get(),
            self.status_register.get(),
            self.stack_pointer.get(),
            self.program_counter.get(),
            self.current_cycle,
            self.total_cycles,
            self.instruction_cycle_count
        );
    }

    fn get_operand_value(
        &mut self,
        addressing_mode: &AddressingMode,
        ppu: &mut Ppu,
    ) -> Result<OperandValue, MainError> {
        let mut hh: u8 = 0;
        let mut ll: u8 = 0;

        match addressing_mode.length() {
            1 => (),
            2 => ll = self.read_next_value(ppu)?,
            3 => {
                ll = self.read_next_value(ppu)?;
                hh = self.read_next_value(ppu)?;
            }
            _ => panic!("Unknown addressing mode"),
        }
        match addressing_mode {
            // A	        Accumulator	            OPC A	        operand is AC (implied single byte instruction)
            AddressingMode::Accumulator => Ok(OperandValue {
                value: Some(self.accumulator.get()),
                address: None,
            }),

            // abs	        absolute	            OPC $LLHH	    operand is address $HHLL *
            AddressingMode::Absolute => {
                let address: u16 = (hh as u16) << 8 | ll as u16;
                Ok(OperandValue {
                    address: Some(address),
                    value: Some(self.memory.read(address, self, ppu)?),
                })
            }

            // abs,X	    absolute, X-indexed	    OPC $LLHH,X	    operand is address; effective address is address incremented by X with carry **
            AddressingMode::AbsoluteX => {
                let address: u16 = (hh as u16) << 8 | ll as u16;
                Ok(OperandValue {
                    address: Some(address + self.x_register.get() as u16),
                    value: Some(self.memory.read(
                        address + self.x_register.get() as u16,
                        self,
                        ppu,
                    )?),
                })
            }

            // abs,Y	    absolute, Y-indexed	    OPC $LLHH,Y	    operand is address; effective address is address incremented by Y with carry **
            AddressingMode::AbsoluteY => {
                let address: u16 = (hh as u16) << 8 | ll as u16;
                Ok(OperandValue {
                    address: Some(address + self.y_register.get() as u16),
                    value: Some(self.memory.read(
                        address + self.y_register.get() as u16,
                        self,
                        ppu,
                    )?),
                })
            }

            // #	        immediate	            OPC #$BB	    operand is byte BB
            AddressingMode::Immediate => Ok(OperandValue {
                value: Some(ll),
                address: None,
            }),

            // impl	        implied	                OPC	            operand implied
            AddressingMode::Implied => Ok(OperandValue {
                value: None,
                address: None,
            }),

            // ind	        indirect	            OPC ($LLHH)	    operand is address; effective address is contents of word at address: C.w($HHLL)
            AddressingMode::Indirect => {
                let address: u16 = (hh as u16) << 8 | ll as u16;
                let memory_ll: u8 = self.memory.read(address, self, ppu)?;
                let memory_hh: u8 = self.memory.read(address + 1, self, ppu)?;
                let memory_address: u16 = (memory_hh as u16) << 8 | memory_ll as u16;
                Ok(OperandValue {
                    address: Some(memory_address),
                    value: Some(self.memory.read(memory_address, self, ppu)?),
                })
            }

            // X,ind	    X-indexed, indirect	    OPC ($LL,X)	    operand is zeropage address; effective address is word in (LL + X, LL + X + 1), inc. without carry: C.w($00LL + X)
            AddressingMode::IndirectX => {
                let address: u16 = ll.saturating_add(self.x_register.get()) as u16;
                let memory_ll: u8 = self.memory.read(address, self, ppu)?;
                let memory_hh: u8 = self.memory.read(address + 1, self, ppu)?;
                let memory_address: u16 = (memory_hh as u16) << 8 | memory_ll as u16;
                Ok(OperandValue {
                    address: Some(memory_address),
                    value: Some(self.memory.read(memory_address, self, ppu)?),
                })
            }

            // ind,Y	    indirect, Y-indexed	    OPC ($LL),Y	    operand is zeropage address; effective address is word in (LL, LL + 1) incremented by Y with carry: C.w($00LL) + Y
            AddressingMode::IndirectY => {
                let address: u16 = ll as u16;
                let memory_ll: u8 = self.memory.read(address, self, ppu)?;
                let memory_hh: u8 = self.memory.read(address + 1, self, ppu)?;
                let memory_address: u16 = ((memory_hh as u16) << 8 | memory_ll as u16)
                    .wrapping_add(self.y_register.get().into());
                Ok(OperandValue {
                    address: Some(memory_address),
                    value: Some(self.memory.read(memory_address, self, ppu)?),
                })
            }

            // rel	        relative	            OPC $BB	        branch target is PC + signed offset BB ***
            AddressingMode::Relative => {
                // Add u8 as twos complement i8 to u16
                let new_pc = self
                    .program_counter
                    .get()
                    .wrapping_add((ll & 0b0111_1111) as u16)
                    .wrapping_sub((ll & 0b1000_0000) as u16);
                if ((new_pc & 0x0100) ^ (self.program_counter.get() & 0x0100)) == 0x0100 {
                    self.page_crossing = true;
                }
                Ok(OperandValue {
                    value: None,
                    address: Some(new_pc),
                })
            }

            // zpg	        zeropage	            OPC $LL	        operand is zeropage address (hi-byte is zero, address = $00LL)
            AddressingMode::ZeroPage => {
                let address: u16 = ll as u16;
                Ok(OperandValue {
                    address: Some(address),
                    value: Some(self.memory.read(address, self, ppu)?),
                })
            }

            // zpg,X	    zeropage, X-indexed	    OPC $LL,X	    operand is zeropage address; effective address is address incremented by X without carry **
            AddressingMode::ZeroPageX => {
                let address: u16 = ll.saturating_add(self.x_register.get()) as u16;
                Ok(OperandValue {
                    address: Some(address),
                    value: Some(self.memory.read(address, self, ppu)?),
                })
            }

            // zpg,Y	    zeropage, Y-indexed	    OPC $LL,Y	    operand is zeropage address; effective address is address incremented by Y without carry **
            AddressingMode::ZeroPageY => {
                let address: u16 = ll.saturating_add(self.x_register.get()) as u16;
                Ok(OperandValue {
                    address: Some(address),
                    value: Some(self.memory.read(address, self, ppu)?),
                })
            }
        }
    }

    fn read_next_value(&mut self, ppu: &mut Ppu) -> Result<u8, MainError> {
        let value = self.memory.read(self.program_counter.get(), self, ppu)?;
        // println!(
        //     "PC: {:04X} Value: {:02X}",
        //     self.program_counter.get(),
        //     value
        // );
        self.program_counter.increment();
        // println!("NEW PC: {:04X}", self.program_counter.get());
        Ok(value)
    }

    pub fn on_non_maskable_interrupt(&mut self) {
        self.nmi_line_current = true;
    }

    fn push_pc_and_status_on_stack(&mut self, ppu: &mut Ppu) -> Result<(), MemoryError> {
        self.memory.write(
            self.stack_pointer.get() as u16 + 0x0100,
            self.program_counter.get_hibyte(),
            ppu,
        )?;
        self.stack_pointer.decrement();
        self.memory.write(
            self.stack_pointer.get() as u16 + 0x0100,
            self.program_counter.get_lobyte(),
            ppu,
        )?;
        self.stack_pointer.decrement();
        self.memory.write(
            self.stack_pointer.get() as u16 + 0x0100,
            self.status_register.get() | 0x10,
            ppu,
        )?;
        self.stack_pointer.decrement();
        Ok(())
    }

    fn poll_interrupts(&mut self) -> InterruptState {
        let return_value: InterruptState;
        if self.nmi_line_triggered {
            return_value = InterruptState::NMI;
            println!("Interrupt state NMI polled");
        } else if self.irq_line_triggered {
            return_value = InterruptState::IRQ;
            println!("Interrupt state IRQ polled");
        } else {
            return_value = InterruptState::NormalOperation;
            // println!("Interrupt state NormalOperation polled");
        }
        self.irq_line_triggered = false;
        self.nmi_line_triggered = false;
        return_value
    }

    fn initialize_cpu(&mut self, ppu: &mut Ppu) -> Result<(), MemoryError> {
        let lobyte = self.memory.read(0xFFFC, self, ppu)?;
        println!("lobyte: {:02X}", lobyte);
        let hibyte = self.memory.read(0xFFFD, self, ppu)?;
        println!("hibyte: {:02X}", hibyte);
        self.program_counter.set_lobyte(lobyte);
        self.program_counter.set_hibyte(hibyte);
        // println!("program counter set to {}", self.program_counter.get());
        self.stack_pointer.set(0xFF);

        self.instruction_cycle_count = 7;
        self.interrupt_state = InterruptState::NormalOperation;
        self.interrupt_polling_cycle = 0;
        self.initialized = true;
        self.total_cycles = 0;
        self.print_CPU_state();

        Ok(())
    }
}

#[test]
fn test_address_offset() {
    let offset = 128u8;
    assert_eq!(
        128u16
            .wrapping_add((offset & 0b0111_1111) as u16)
            .wrapping_sub((offset & 0b1000_0000) as u16),
        0
    );
    let offset = 127u8;
    assert_eq!(
        128u16
            .wrapping_add((offset & 0b0111_1111) as u16)
            .wrapping_sub((offset & 0b1000_0000) as u16),
        255
    );
}<|MERGE_RESOLUTION|>--- conflicted
+++ resolved
@@ -93,35 +93,6 @@
         if !self.initialized {
             println!("Initializing CPU");
             self.initialize_cpu(ppu)?;
-<<<<<<< HEAD
-        }
-        if self.current_cycle == self.interrupt_polling_cycle {
-            // this line is for interrupt hijacking to be working later
-            let current_interrupt = self.poll_interrupts();
-            if current_interrupt == InterruptState::IRQ
-                && self.status_register.get_bit(StatusRegisterBit::Interrupt)
-            {
-                self.interrupt_state = InterruptState::NormalOperation;
-            } else {
-                self.interrupt_state = current_interrupt;
-            }
-        }
-        // println!("Polled for interrupts, checking ");
-        // execute interrupt or opcode
-        if self.current_cycle > self.instruction_cycle_count {
-            self.current_cycle = 1;
-
-            match self.interrupt_state {
-                InterruptState::NMI => {
-                    println!("Executing NMI");
-                    self.push_pc_and_status_on_stack(ppu)?;
-                    let nmi_lobyte = self.memory.read(0xFFFA, self, ppu)?;
-                    let nmi_hibyte = self.memory.read(0xFFFB, self, ppu)?;
-                    self.program_counter.set_lobyte(nmi_lobyte);
-                    self.program_counter.set_hibyte(nmi_hibyte);
-
-                    self.instruction_cycle_count = 7;
-=======
             println!("CPU initialized\n\n");
             Ok(())
         } else {
@@ -129,27 +100,12 @@
                 // this line is for interrupt hijacking to be working later
                 let current_interrupt = self.poll_interrupts();
                 if current_interrupt == InterruptState::IRQ
-                    && self
-                        .status_register
-                        .get_bit(StatusRegisterBit::InterruptBit)
+                    && self.status_register.get_bit(StatusRegisterBit::Interrupt)
                 {
->>>>>>> d02bb3e7
                     self.interrupt_state = InterruptState::NormalOperation;
                 } else {
                     self.interrupt_state = current_interrupt;
                 }
-<<<<<<< HEAD
-                InterruptState::NormalOperation => {
-                    let opcode = self.read_next_value(ppu)?;
-                    println!("Reading opcode {:?}", opcode);
-
-                    let instruction: Instruction =
-                        Instruction::decode(opcode).expect("Failed decoding opcode");
-                    println!("Executing instruction {:?}", instruction);
-                    instruction.execute(self, ppu)?;
-
-                    self.instruction_cycle_count = Instruction::get_instruction_duration(opcode)?;
-=======
             }
             // execute interrupt or opcode
             if self.current_cycle > self.instruction_cycle_count {
@@ -163,7 +119,6 @@
                         let nmi_hibyte = self.memory.read(0xFFFB, self, ppu)?;
                         self.program_counter.set_lobyte(nmi_lobyte);
                         self.program_counter.set_hibyte(nmi_hibyte);
->>>>>>> d02bb3e7
 
                         self.instruction_cycle_count = 7;
                         self.interrupt_state = InterruptState::NormalOperation;
@@ -194,7 +149,7 @@
 
                         // println!("Setting instruction cycle count");
                         self.instruction_cycle_count =
-                            self.current_instruction.addressing_mode.length();
+                            Instruction::get_instruction_duration(opcode)?;
                         println!(
                             "Instruction cycle count set to {}",
                             self.instruction_cycle_count
@@ -222,28 +177,6 @@
                 }
             }
 
-<<<<<<< HEAD
-        // interrupt hijacking, if an interrupt arrives in the first four cycles of a BRK
-        if self.current_instruction.instruction_type == InstructionType::BRK
-            && self.current_cycle < 4
-        {
-            let current_interrupt = self.poll_interrupts();
-            match current_interrupt {
-                InterruptState::NMI => {
-                    let nmi_lobyte = self.memory.read(0xFFFA, self, ppu)?;
-                    let nmi_hibyte = self.memory.read(0xFFFB, self, ppu)?;
-                    self.program_counter.set_lobyte(nmi_lobyte);
-                    self.program_counter.set_hibyte(nmi_hibyte);
-
-                    self.instruction_cycle_count = 7;
-                    self.interrupt_state = InterruptState::NormalOperation;
-                    self.interrupt_polling_cycle = 0;
-                }
-                InterruptState::IRQ => {
-                    if !self.status_register.get_bit(StatusRegisterBit::Interrupt) {
-                        let nmi_lobyte = self.memory.read(0xFFFE, self, ppu)?;
-                        let nmi_hibyte = self.memory.read(0xFFFF, self, ppu)?;
-=======
             // interrupt hijacking, if an interrupt arrives in the first four cycles of a BRK
             if self.current_instruction.instruction_type == InstructionType::BRK
                 && self.current_cycle < 4
@@ -253,7 +186,6 @@
                     InterruptState::NMI => {
                         let nmi_lobyte = self.memory.read(0xFFFA, self, ppu)?;
                         let nmi_hibyte = self.memory.read(0xFFFB, self, ppu)?;
->>>>>>> d02bb3e7
                         self.program_counter.set_lobyte(nmi_lobyte);
                         self.program_counter.set_hibyte(nmi_hibyte);
 
@@ -262,10 +194,7 @@
                         self.interrupt_polling_cycle = 0;
                     }
                     InterruptState::IRQ => {
-                        if !self
-                            .status_register
-                            .get_bit(StatusRegisterBit::InterruptBit)
-                        {
+                        if !self.status_register.get_bit(StatusRegisterBit::Interrupt) {
                             let nmi_lobyte = self.memory.read(0xFFFE, self, ppu)?;
                             let nmi_hibyte = self.memory.read(0xFFFF, self, ppu)?;
                             self.program_counter.set_lobyte(nmi_lobyte);
