--- conflicted
+++ resolved
@@ -1,13 +1,10 @@
 use crate::error::{MyGetCpuError, MyTickError};
 use crate::memory::Memory;
-<<<<<<< HEAD
 use registers::StatusRegister;
+use tudelft_nes_ppu::{Cpu, Ppu};
+use tudelft_nes_test::TestableCpu;
 
 mod registers;
-=======
-use tudelft_nes_ppu::{Cpu, Ppu};
-use tudelft_nes_test::TestableCpu;
->>>>>>> 3e991ad2
 
 pub struct MyCpu {
     memory: Memory,
