use crate::cpu::instructions::{AddressingMode, Instruction, InstructionType};
use crate::error::{MemoryError, MyGetCpuError, MyTickError};
use crate::memory::Memory;
use crate::MainError;
use debug::DebugMode;
use interrupt_handler::InterruptState;
use log::warn;
use registers::{CpuRegister, ProgramCounter, StatusRegister, StatusRegisterBit};
use tudelft_nes_ppu::{Cpu as CpuTemplate, Ppu};
use tudelft_nes_test::TestableCpu;
pub(crate) mod debug;
mod instructions;
mod interrupt_handler;
mod registers;

struct OperandValue {
    value: Option<u8>,
    address: Option<u16>,
}

#[derive(Debug)]
pub struct Cpu {
    accumulator: CpuRegister,
    x_register: CpuRegister,
    y_register: CpuRegister,
    stack_pointer: CpuRegister,
    program_counter: ProgramCounter,
    status_register: StatusRegister,
    current_instruction: Instruction,
    current_cycle: u8,
    instruction_cycle_count: u8,
    interrupt_polling_cycle: u8,
    interrupt_state: InterruptState,
    nmi_line_prev: bool,
    nmi_line_current: bool,
    nmi_line_triggered: bool,
    irq_line_triggered: bool,
    branch_success: bool,
    page_crossing: bool,
    memory: Memory,
    total_cycles: u64,
    instructions_executed: u64,
    debug: DebugMode,
}

/// Implementing this trait allows automated tests to be run on your cpu.
/// The crate `tudelft-nes-test` contains all kinds of small and large scale
/// tests to find bugs in your cpu.
impl TestableCpu for Cpu {
    type GetCpuError = MyGetCpuError;

    fn get_cpu(_rom: &[u8]) -> Result<Self, MyGetCpuError> {
<<<<<<< HEAD
=======
        let debug: DebugMode = DebugMode::Emu;
>>>>>>> d6c2940a
        Ok(Cpu {
            accumulator: CpuRegister::default(),
            x_register: CpuRegister::default(),
            y_register: CpuRegister::default(),
            stack_pointer: CpuRegister::default(),
            program_counter: ProgramCounter::new(),
            status_register: StatusRegister::default(),
            current_instruction: Instruction {
                instruction_type: InstructionType::NOP,
                addressing_mode: AddressingMode::Absolute,
            },
            current_cycle: 1,
            instruction_cycle_count: 0,
            interrupt_polling_cycle: 0,
            interrupt_state: InterruptState::Uninitialized,
            nmi_line_prev: false,
            nmi_line_current: false,
            nmi_line_triggered: false,
            irq_line_triggered: false,
            branch_success: false,
            page_crossing: false,
            total_cycles: 0,
            instructions_executed: 0,
            debug: DebugMode::No,
            memory: Memory::new(_rom)?,
        })
    }

    fn set_program_counter(&mut self, _value: u16) {
        self.program_counter.set(_value);
    }

    fn memory_read(&self, _address: u16) -> u8 {
        self.memory
            .read_cpu_mem(_address)
            .expect("Could not read from memory")
    }
}

/// See docs of `Cpu` for explanations of each function
impl CpuTemplate for Cpu {
    type TickError = MyTickError;

    fn ppu_memory_write(&mut self, _address: u16, _value: u8) {
        if let Err(x) = self.memory.write_ppu_byte(_address, _value) {
            warn!("Ppu write error: {}", x);
        }
    }

    fn tick(&mut self, ppu: &mut Ppu) -> Result<(), MyTickError> {
        // set the cpu to the startup state fi
        if self.current_cycle == self.interrupt_polling_cycle {
            // this line is for interrupt hijacking to be working later
            let current_interrupt = self.poll_interrupts();
            if current_interrupt == InterruptState::IRQ
                && self.status_register.get_bit(StatusRegisterBit::Interrupt)
            {
                self.interrupt_state = InterruptState::NormalOperation;
            } else {
                self.interrupt_state = current_interrupt;
            }
        }
        // execute interrupt or opcode
        if self.current_cycle > self.instruction_cycle_count {
            self.current_cycle = 1;

            match self.interrupt_state {
                InterruptState::Uninitialized => {
                    log::debug!("Initializing CPU");
                    self.initialize_cpu(ppu)?;
                    log::debug!("CPU initialized\n\n");
                    self.print_cpu_state_header();
                    self.interrupt_state = InterruptState::Booting;
                }
                InterruptState::Booting => {
                    if self.total_cycles == 6 {
                        self.interrupt_state = InterruptState::NormalOperation;
                    }
                }
                InterruptState::NMI => {
                    log::debug!("Executing NMI");
                    self.push_pc_and_status_on_stack(ppu)?;
                    let nmi_lobyte = self.memory.read(0xFFFA, self, ppu)?;
                    let nmi_hibyte = self.memory.read(0xFFFB, self, ppu)?;
                    self.program_counter.set_lobyte(nmi_lobyte);
                    self.program_counter.set_hibyte(nmi_hibyte);

                    self.instruction_cycle_count = 7;
                    self.interrupt_state = InterruptState::NormalOperation;
                    self.interrupt_polling_cycle = 0;
                    // TODO: there is conflicting info on masswerk and nesdev whether this line should happen
                    // self.status_register
                    //     .set_bit(StatusRegisterBit::InterruptBit, true);
                }
                InterruptState::IRQ => {
                    todo!("Add interface for IRQ")
                }
                InterruptState::NormalOperation => {
                    log::debug!("\n\n---------------");
                    self.debug(self.memory.read(self.program_counter.get(), self, ppu)?);
                    let opcode = self.read_next_value(ppu)?;
                    log::debug!("Opcode: {:02X}", opcode);
                    let instruction: Instruction =
                        Instruction::decode(opcode).expect("Failed decoding opcode");
                    instruction.execute(self, ppu)?;

                    self.instruction_cycle_count = Instruction::get_instruction_duration(opcode)?;
                    log::debug!(
                        "Instruction cycle count set to {}",
                        self.instruction_cycle_count,
                    );

                    if !instruction.is_rmw() && self.page_crossing {
                        self.instruction_cycle_count += 1;
                    }

                    // make sure the interrupts are polled before the second cycle of the conditional branch operations
                    // it could still be wrong, i dont understand this part on nesdev
                    self.interrupt_polling_cycle = self.instruction_cycle_count - 1;

                    if self.branch_success {
                        self.instruction_cycle_count += 1;
                        self.branch_success = false;
                    }

                    self.page_crossing = false;
                    self.current_instruction = instruction;
                    self.instructions_executed += 1;
                    self.print_cpu_state_header();
                }
            }
        }

        // interrupt hijacking, if an interrupt arrives in the first four cycles of a BRK
        if self.current_instruction.instruction_type == InstructionType::BRK
            && self.current_cycle < 4
        {
            let current_interrupt = self.poll_interrupts();
            match current_interrupt {
                InterruptState::NMI => {
                    let nmi_lobyte = self.memory.read(0xFFFA, self, ppu)?;
                    let nmi_hibyte = self.memory.read(0xFFFB, self, ppu)?;
                    self.program_counter.set_lobyte(nmi_lobyte);
                    self.program_counter.set_hibyte(nmi_hibyte);

                    self.instruction_cycle_count = 7;
                    self.interrupt_state = InterruptState::NormalOperation;
                    self.interrupt_polling_cycle = 0;
                }
                InterruptState::IRQ => {
                    if !self.status_register.get_bit(StatusRegisterBit::Interrupt) {
                        let nmi_lobyte = self.memory.read(0xFFFE, self, ppu)?;
                        let nmi_hibyte = self.memory.read(0xFFFF, self, ppu)?;
                        self.program_counter.set_lobyte(nmi_lobyte);
                        self.program_counter.set_hibyte(nmi_hibyte);

                        self.instruction_cycle_count = 7;
                        self.interrupt_state = InterruptState::NormalOperation;
                        self.interrupt_polling_cycle = 0;
                    }
                }
                _ => (),
            }
        }

        if self.nmi_line_current && !self.nmi_line_prev {
            self.nmi_line_triggered = true;
        }
        self.print_cpu_state();
        self.current_cycle += 1;
        self.total_cycles += 1;
        self.nmi_line_prev = self.nmi_line_current;
        self.nmi_line_current = false;

        Ok(())
    }
    fn ppu_read_chr_rom(&self, _offset: u16) -> u8 {
        self.memory
            .read_ppu_byte(_offset)
            .expect("Failed reading character ROM")
    }

    fn non_maskable_interrupt(&mut self) {
        self.on_non_maskable_interrupt();
    }
}

impl Cpu {
    fn addressing_mode_get_bytes(&self, addressing_mode: &AddressingMode) -> Vec<u8> {
        let length = addressing_mode.length() as u16;
        (0..length)
            .map(|n| self.memory_read(self.program_counter.get() + n))
            .collect::<Vec<_>>()
    }

    fn debug(&self, opcode: u8) {
        if self.debug == DebugMode::Emu {
            if let Ok(instruction) = Instruction::decode(opcode) {
                let raw_bytes = self.addressing_mode_get_bytes(&instruction.addressing_mode);
                let bytes = raw_bytes
                    .iter()
                    .map(|arg| format!("{:02X}", arg))
                    .collect::<Vec<_>>()
                    .join(" ");

                println!(
                    "{:04X}  {:8}  {:32?} A:{:02X} X:{:02X} Y:{:02X} P:{:02X} SP:{:02X} CYC:{}",
                    self.program_counter.get(),
                    bytes,
                    instruction.instruction_type,
                    self.accumulator.get(),
                    self.x_register.get(),
                    self.y_register.get(),
                    self.status_register.get() & !(1 << 4),
                    self.stack_pointer.get(),
                    self.total_cycles,
                );
            }
        }
    }

    fn print_cpu_state_header(&self) {
        log::debug!("A |X |Y |SP |PC   |T/MT |NV-BDIZC |Instr# |CYCLE");
        log::debug!("----------------------------------------");
    }

    fn print_cpu_state(&self) {
        log::debug!(
            "{:02X}|{:02X}|{:02X}|{:02X} |{:04X} |{}/{}  |{:08b} |{}      |{}",
            self.accumulator.get(),
            self.x_register.get(),
            self.y_register.get(),
            self.stack_pointer.get(),
            self.program_counter.get(),
            self.current_cycle,
            self.instruction_cycle_count,
            self.status_register.get(),
            self.instructions_executed,
            self.total_cycles,
        );
    }

    fn get_operand_value(
        &mut self,
        addressing_mode: &AddressingMode,
        ppu: &mut Ppu,
        write_only: bool,
    ) -> Result<OperandValue, MainError> {
        let mut hh: u8 = 0;
        let mut ll: u8 = 0;

        match addressing_mode.length() {
            1 => (),
            2 => {
                ll = self.read_next_value(ppu)?;
                log::debug!("ll: {:02X}", ll);
            }
            3 => {
                ll = self.read_next_value(ppu)?;
                hh = self.read_next_value(ppu)?;
                log::debug!("ll: {:02X} hh: {:02X}", ll, hh);
            }
            _ => panic!("Unknown addressing mode"),
        }
        match addressing_mode {
            // A	        Accumulator	            OPC A	        operand is AC (implied single byte instruction)
            AddressingMode::Accumulator => Ok(OperandValue {
                value: Some(self.accumulator.get()),
                address: None,
            }),

            // abs	        absolute	            OPC $LLHH	    operand is address $HHLL *
            AddressingMode::Absolute => {
                let address: u16 = (hh as u16) << 8 | ll as u16;
                match write_only {
                    true => Ok(OperandValue {
                        address: Some(address),
                        value: None,
                    }),
                    false => Ok(OperandValue {
                        address: Some(address),
                        value: Some(self.memory.read(address, self, ppu)?),
                    }),
                }
            }

            // abs,X	    absolute, X-indexed	    OPC $LLHH,X	    operand is address; effective address is address incremented by X with carry **
            AddressingMode::AbsoluteX => {
                let address: u16 = (hh as u16) << 8 | ll as u16;
                let new_address = address.wrapping_add(self.x_register.get() as u16);
                if ((new_address & 0x0100) ^ (address & 0x0100)) == 0x0100 {
                    self.page_crossing = true;
                }
                Ok(OperandValue {
                    address: Some(new_address),
                    value: Some(self.memory.read(new_address, self, ppu)?),
                })
            }

            // abs,Y	    absolute, Y-indexed	    OPC $LLHH,Y	    operand is address; effective address is address incremented by Y with carry **
            AddressingMode::AbsoluteY => {
                let address: u16 = (hh as u16) << 8 | ll as u16;
                let new_address = address.wrapping_add(self.y_register.get() as u16);
                if ((new_address & 0x0100) ^ (address & 0x0100)) == 0x0100 {
                    self.page_crossing = true;
                }
                Ok(OperandValue {
                    address: Some(new_address),
                    value: Some(self.memory.read(new_address, self, ppu)?),
                })
            }

            // #	        immediate	            OPC #$BB	    operand is byte BB
            AddressingMode::Immediate => Ok(OperandValue {
                value: Some(ll),
                address: None,
            }),

            // impl	        implied	                OPC	            operand implied
            AddressingMode::Implied => Ok(OperandValue {
                value: None,
                address: None,
            }),

            // ind	        indirect	            OPC ($LLHH)	    operand is address; effective address is contents of word at address: C.w($HHLL)
            AddressingMode::Indirect => {
                let address: u16 = (hh as u16) << 8 | ll as u16;
                let address_plus_one = (hh as u16) << 8 | ll.wrapping_add(1) as u16;
                let memory_ll: u8 = self.memory.read(address, self, ppu)?;
                let memory_hh: u8 = self.memory.read(address_plus_one, self, ppu)?;
                let memory_address: u16 = (memory_hh as u16) << 8 | memory_ll as u16;
                Ok(OperandValue {
                    address: Some(memory_address),
                    value: Some(self.memory.read(memory_address, self, ppu)?),
                })
            }

            // X,ind	    X-indexed, indirect	    OPC ($LL,X)	    operand is zeropage address; effective address is word in (LL + X, LL + X + 1), inc. without carry: C.w($00LL + X)
            AddressingMode::IndirectX => {
                let address: u16 = ll.wrapping_add(self.x_register.get()) as u16;
                let address_plus_one =
                    ll.wrapping_add(self.x_register.get()).wrapping_add(1) as u16;
                let memory_ll: u8 = self.memory.read(address, self, ppu)?;
                let memory_hh: u8 = self.memory.read(address_plus_one, self, ppu)?;
                let memory_address: u16 = (memory_hh as u16) << 8 | memory_ll as u16;
                Ok(OperandValue {
                    address: Some(memory_address),
                    value: Some(self.memory.read(memory_address, self, ppu)?),
                })
            }

            // ind,Y	    indirect, Y-indexed	    OPC ($LL),Y	    operand is zeropage address; effective address is word in (LL, LL + 1) incremented by Y with carry: C.w($00LL) + Y
            AddressingMode::IndirectY => {
                let address: u16 = ll as u16;
                let address_plus_one = ll.wrapping_add(1) as u16;
                let memory_ll: u8 = self.memory.read(address, self, ppu)?;
                let memory_hh: u8 = self.memory.read(address_plus_one, self, ppu)?;
                let address_non_incremented = (memory_hh as u16) << 8 | memory_ll as u16;
                let address_incremented: u16 =
                    address_non_incremented.wrapping_add(self.y_register.get().into());
                if ((address_incremented & 0x0100) ^ (address_non_incremented & 0x0100)) == 0x0100 {
                    self.page_crossing = true;
                }
                Ok(OperandValue {
                    address: Some(address_incremented),
                    value: Some(self.memory.read(address_incremented, self, ppu)?),
                })
            }

            // rel	        relative	            OPC $BB	        branch target is PC + signed offset BB ***
            AddressingMode::Relative => {
                // Add u8 as twos complement i8 to u16
                let new_pc = self
                    .program_counter
                    .get()
                    .wrapping_add((ll & 0b0111_1111) as u16)
                    .wrapping_sub((ll & 0b1000_0000) as u16);
                log::debug!(
                    "Old PC: {:04X} Offset:{} New PC: {:04X}",
                    self.program_counter.get(),
                    ll as i8,
                    new_pc,
                );
                if ((new_pc & 0x0100) ^ (self.program_counter.get() & 0x0100)) == 0x0100 {
                    self.page_crossing = true;
                }
                Ok(OperandValue {
                    value: None,
                    address: Some(new_pc),
                })
            }

            // zpg	        zeropage	            OPC $LL	        operand is zeropage address (hi-byte is zero, address = $00LL)
            AddressingMode::ZeroPage => {
                let address: u16 = ll as u16;
                Ok(OperandValue {
                    address: Some(address),
                    value: Some(self.memory.read(address, self, ppu)?),
                })
            }

            // zpg,X	    zeropage, X-indexed	    OPC $LL,X	    operand is zeropage address; effective address is address incremented by X without carry **
            AddressingMode::ZeroPageX => {
                let address: u16 = ll.wrapping_add(self.x_register.get()) as u16;
                Ok(OperandValue {
                    address: Some(address),
                    value: Some(self.memory.read(address, self, ppu)?),
                })
            }

            // zpg,Y	    zeropage, Y-indexed	    OPC $LL,Y	    operand is zeropage address; effective address is address incremented by Y without carry **
            AddressingMode::ZeroPageY => {
                let address: u16 = ll.wrapping_add(self.y_register.get()) as u16;
                Ok(OperandValue {
                    address: Some(address),
                    value: Some(self.memory.read(address, self, ppu)?),
                })
            }
        }
    }

    fn read_next_value(&mut self, ppu: &mut Ppu) -> Result<u8, MainError> {
        let value = self.memory.read(self.program_counter.get(), self, ppu)?;
        log::debug!(
            "PC: {:04X} Value: {:02X} Next PC: {:04X}",
            self.program_counter.get(),
            value,
            self.program_counter.get() + 1
        );
        self.program_counter.increment();
        Ok(value)
    }

    pub fn on_non_maskable_interrupt(&mut self) {
        self.nmi_line_current = true;
    }

    fn push_pc_and_status_on_stack(&mut self, ppu: &mut Ppu) -> Result<(), MemoryError> {
        self.memory.write(
            self.stack_pointer.get() as u16 + 0x0100,
            self.program_counter.get_hibyte(),
            ppu,
        )?;
        self.stack_pointer.decrement();
        self.memory.write(
            self.stack_pointer.get() as u16 + 0x0100,
            self.program_counter.get_lobyte(),
            ppu,
        )?;
        self.stack_pointer.decrement();
        self.memory.write(
            self.stack_pointer.get() as u16 + 0x0100,
            self.status_register.get() | 0x10,
            ppu,
        )?;
        self.stack_pointer.decrement();
        Ok(())
    }

    fn poll_interrupts(&mut self) -> InterruptState {
        let return_value: InterruptState;
        if self.nmi_line_triggered {
            return_value = InterruptState::NMI;
            log::debug!("Interrupt state NMI polled");
        } else if self.irq_line_triggered {
            return_value = InterruptState::IRQ;
            log::debug!("Interrupt state IRQ polled");
        } else {
            return_value = InterruptState::NormalOperation;
        }
        self.irq_line_triggered = false;
        self.nmi_line_triggered = false;
        return_value
    }

    fn initialize_cpu(&mut self, ppu: &mut Ppu) -> Result<(), MemoryError> {
        let lobyte = self.memory.read(0xFFFC, self, ppu)?;
        log::debug!("lobyte: {:02X}", lobyte);
        let hibyte = self.memory.read(0xFFFD, self, ppu)?;
        log::debug!("hibyte: {:02X}", hibyte);
        self.program_counter.set_lobyte(lobyte);
        self.program_counter.set_hibyte(hibyte);
        self.stack_pointer.set(0xFD);
        self.status_register
            .set_bit(StatusRegisterBit::Interrupt, true);

        self.interrupt_polling_cycle = 0;
        self.total_cycles = 0;
        self.instructions_executed = 0;
        Ok(())
    }
}

#[test]
fn test_address_offset() {
    let offset = 128u8;
    assert_eq!(
        128u16
            .wrapping_add((offset & 0b0111_1111) as u16)
            .wrapping_sub((offset & 0b1000_0000) as u16),
        0
    );
    let offset = 127u8;
    assert_eq!(
        128u16
            .wrapping_add((offset & 0b0111_1111) as u16)
            .wrapping_sub((offset & 0b1000_0000) as u16),
        255
    );
}<|MERGE_RESOLUTION|>--- conflicted
+++ resolved
@@ -50,10 +50,6 @@
     type GetCpuError = MyGetCpuError;
 
     fn get_cpu(_rom: &[u8]) -> Result<Self, MyGetCpuError> {
-<<<<<<< HEAD
-=======
-        let debug: DebugMode = DebugMode::Emu;
->>>>>>> d6c2940a
         Ok(Cpu {
             accumulator: CpuRegister::default(),
             x_register: CpuRegister::default(),
@@ -77,7 +73,7 @@
             page_crossing: false,
             total_cycles: 0,
             instructions_executed: 0,
-            debug: DebugMode::No,
+            debug: DebugMode::Emu,
             memory: Memory::new(_rom)?,
         })
     }
