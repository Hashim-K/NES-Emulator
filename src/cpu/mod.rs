use std::any::Any;
use std::sync::mpsc::RecvTimeoutError;

use crate::cpu::instructions::{AddressingMode, Instruction, InstructionType};
use crate::error::{MemoryError, MyTickError};
use crate::memory::Memory;
use crate::MainError;
use interrupt_handler::InterruptState;
use registers::{CpuRegister, ProgramCounter, StatusRegister, StatusRegisterBit};
mod instructions;
mod interrupt_handler;
mod registers;

struct OperandValue {
    value: Option<u8>,
    address: Option<u16>,
}

#[derive(Debug)]
pub struct Cpu {
    accumulator: CpuRegister,
    x_register: CpuRegister,
    y_register: CpuRegister,
    stack_pointer: CpuRegister,
    program_counter: ProgramCounter,
    status_register: StatusRegister,
    current_instruction: Instruction,
    current_cycle: u8,
    instruction_cycle_count: u8,
<<<<<<< HEAD
    interrupt_polling_cycle: u8,
    interrupt_state: InterruptState,
    nmi_line_prev: bool,
    nmi_line_current: bool,
    nmi_line_triggered: bool,
    irq_line_triggered: bool,
    initialized: bool,
    branch_success: bool,
    page_crossing: bool,
=======
    irq: bool,
    nmi: bool,
    res: bool,
    in_interrupt: bool,
>>>>>>> 1e285a47
}

impl Cpu {
    pub fn new() -> Self {
        Cpu {
            accumulator: CpuRegister::default(),
            x_register: CpuRegister::default(),
            y_register: CpuRegister::default(),
            stack_pointer: CpuRegister::default(),
            program_counter: ProgramCounter::new(),
            status_register: StatusRegister::default(),
            current_instruction: Instruction {
                instruction_type: InstructionType::NOP,
                addressing_mode: AddressingMode::Absolute,
            },
<<<<<<< HEAD
            current_cycle: 1,
            instruction_cycle_count: 0,
            interrupt_polling_cycle: 0,
            interrupt_state: InterruptState::NormalOperation,
            nmi_line_prev: false,
            nmi_line_current: false,
            nmi_line_triggered: false,
            irq_line_triggered: false,
            initialized: false,
            branch_success: false,
            page_crossing: false,
=======
            current_cycle: 0,
            instruction_cycle_count: 0,
            irq: false,
            nmi: false,
            res: true,
            in_interrupt: false,
>>>>>>> 1e285a47
        }
    }

    fn get_operand_value(
        &mut self,
        addressing_mode: &AddressingMode,
        memory: &mut Memory,
    ) -> Result<OperandValue, MainError> {
        let mut hh: u8 = 0;
        let mut ll: u8 = 0;

        match addressing_mode.length() {
            1 => (),
            2 => ll = self.read_next_value(memory)?,
            3 => {
                ll = self.read_next_value(memory)?;
                hh = self.read_next_value(memory)?;
            }
            _ => panic!("Unknown addressing mode"),
        }
        match addressing_mode {
            // A	        Accumulator	            OPC A	        operand is AC (implied single byte instruction)
            AddressingMode::Accumulator => Ok(OperandValue {
                value: Some(self.accumulator.get()),
                address: None,
            }),

            // abs	        absolute	            OPC $LLHH	    operand is address $HHLL *
            AddressingMode::Absolute => {
                let address: u16 = (hh as u16) << 8 | ll as u16;
                Ok(OperandValue {
                    address: Some(address),
                    value: Some(self.memory_read(address, memory)?),
                })
            }

            // abs,X	    absolute, X-indexed	    OPC $LLHH,X	    operand is address; effective address is address incremented by X with carry **
            AddressingMode::AbsoluteX => {
                let address: u16 = (hh as u16) << 8 | ll as u16;
                Ok(OperandValue {
                    address: Some(address + self.x_register.get() as u16),
                    value: Some(self.memory_read(address + self.y_register.get() as u16, memory)?),
                })
            }

            // abs,Y	    absolute, Y-indexed	    OPC $LLHH,Y	    operand is address; effective address is address incremented by Y with carry **
            AddressingMode::AbsoluteY => {
                let address: u16 = (hh as u16) << 8 | ll as u16;
                Ok(OperandValue {
                    address: Some(address + self.y_register.get() as u16),
                    value: Some(self.memory_read(address + self.y_register.get() as u16, memory)?),
                })
            }

            // #	        immediate	            OPC #$BB	    operand is byte BB
            AddressingMode::Immediate => Ok(OperandValue {
                value: Some(ll),
                address: None,
            }),

            // impl	        implied	                OPC	            operand implied
            AddressingMode::Implied => Ok(OperandValue {
                value: None,
                address: None,
            }),

            // ind	        indirect	            OPC ($LLHH)	    operand is address; effective address is contents of word at address: C.w($HHLL)
            AddressingMode::Indirect => {
                let address: u16 = (hh as u16) << 8 | ll as u16;
                let memory_ll: u8 = self.memory_read(address, memory)?;
                let memory_hh: u8 = self.memory_read(address + 1, memory)?;
                let memory_address: u16 = (memory_hh as u16) << 8 | memory_ll as u16;
                Ok(OperandValue {
                    address: Some(memory_address),
                    value: Some(self.memory_read(memory_address, memory)?),
                })
            }

            // X,ind	    X-indexed, indirect	    OPC ($LL,X)	    operand is zeropage address; effective address is word in (LL + X, LL + X + 1), inc. without carry: C.w($00LL + X)
            AddressingMode::IndirectX => {
                let address: u16 = ll.saturating_add(self.x_register.get()) as u16;
                let memory_ll: u8 = self.memory_read(address, memory)?;
                let memory_hh: u8 = self.memory_read(address + 1, memory)?;
                let memory_address: u16 = (memory_hh as u16) << 8 | memory_ll as u16;
                Ok(OperandValue {
                    address: Some(memory_address),
                    value: Some(self.memory_read(memory_address, memory)?),
                })
            }

            // ind,Y	    indirect, Y-indexed	    OPC ($LL),Y	    operand is zeropage address; effective address is word in (LL, LL + 1) incremented by Y with carry: C.w($00LL) + Y
            AddressingMode::IndirectY => {
                let address: u16 = ll as u16;
                let memory_ll: u8 = self.memory_read(address, memory)? + self.y_register.get();
                let memory_hh: u8 = self.memory_read(address + 1, memory)?;
                let memory_address: u16 = (memory_hh as u16) << 8 | memory_ll as u16;
                Ok(OperandValue {
                    address: Some(memory_address),
                    value: Some(self.memory_read(memory_address, memory)?),
                })
            }

            // rel	        relative	            OPC $BB	        branch target is PC + signed offset BB ***
            AddressingMode::Relative => {
                // Add u8 as twos complement i8 to u16
                let new_pc = self
                    .program_counter
                    .get()
                    .wrapping_add((ll & 0b0111_1111) as u16)
                    .wrapping_sub((ll & 0b1000_0000) as u16);
                if ((new_pc & 0x0100) ^ (self.program_counter.get() & 0x0100)) == 0x0100 {
                    self.page_crossing = true;
                }
                Ok(OperandValue {
                    value: None,
                    address: Some(new_pc),
                })
            }

            // zpg	        zeropage	            OPC $LL	        operand is zeropage address (hi-byte is zero, address = $00LL)
            AddressingMode::ZeroPage => {
                let address: u16 = (0 as u16) << 8 | ll as u16;
                Ok(OperandValue {
                    address: Some(address),
                    value: Some(self.memory_read(address, memory)?),
                })
            }

            // zpg,X	    zeropage, X-indexed	    OPC $LL,X	    operand is zeropage address; effective address is address incremented by X without carry **
            AddressingMode::ZeroPageX => {
                let address: u16 = ll.saturating_add(self.x_register.get()) as u16;
                Ok(OperandValue {
                    address: Some(address),
                    value: Some(self.memory_read(address, memory)?),
                })
            }

            // zpg,Y	    zeropage, Y-indexed	    OPC $LL,Y	    operand is zeropage address; effective address is address incremented by Y without carry **
            AddressingMode::ZeroPageY => {
                let address: u16 = ll.saturating_add(self.x_register.get()) as u16;
                Ok(OperandValue {
                    address: Some(address),
                    value: Some(self.memory_read(address, memory)?),
                })
            }
        }
    }

    fn read_next_value(&mut self, memory: &mut Memory) -> Result<u8, MainError> {
        let value = memory.read(self.program_counter.get())?;
        self.program_counter.increment();
        Ok(value)
    }

    fn memory_read(&self, address: u16, memory: &mut Memory) -> Result<u8, MainError> {
        let memory_value = memory.read(address)?;
        Ok(memory_value)
    }

    fn memory_write(
        &mut self,
        address: u16,
        value: u8,
        memory: &mut Memory,
    ) -> Result<(), MainError> {
        memory.write(address, value)?;
        Ok(())
    }

    pub fn tick(&mut self, memory: &mut Memory) -> Result<(), MyTickError> {
<<<<<<< HEAD
        // set the cpu to the startup state fi
        // println!("the clock is ticking");
        // print!("cpu: {self:?}");
        if !self.initialized {
            self.initialize_cpu(memory)?;
        }
        if self.current_cycle == self.interrupt_polling_cycle {
            // this line is for interrupt hijacking to be working later
            let current_interrupt = self.poll_interrupts(memory, false);
            if current_interrupt == InterruptState::IRQ
                && self
                    .status_register
                    .get_bit(StatusRegisterBit::InterruptBit)
            {
                self.interrupt_state = InterruptState::NormalOperation;
            } else {
                self.interrupt_state = current_interrupt;
            }
        }
        // println!("Polled for interrupts, checking ");
        // execute interrupt or opcode
        if self.current_cycle > self.instruction_cycle_count {
            self.current_cycle = 1;

            match self.interrupt_state {
                InterruptState::NMI => {
                    println!("Executing NMI");
                    self.push_pc_and_status_on_stack(memory)?;
                    let nmi_lobyte = memory.read(0xFFFA)?;
                    let nmi_hibyte = memory.read(0xFFFB)?;
                    self.program_counter.set_lobyte(nmi_lobyte);
                    self.program_counter.set_hibyte(nmi_hibyte);

                    self.instruction_cycle_count = 7;
                    self.interrupt_state = InterruptState::NormalOperation;
                    self.interrupt_polling_cycle = 0;
                    // TODO: there is conflicting info on masswerk and nesdev whether this line should happen
                    // self.status_register
                    //     .set_bit(StatusRegisterBit::InterruptBit, true);
                }
                InterruptState::IRQ => {
                    // TODO: interface for irq
                    ();
                }
                InterruptState::NormalOperation => {
                    let opcode = self.read_next_value(memory)?;
                    println!("Reading opcode {:?}", opcode);

                    let instruction: Instruction =
                        Instruction::decode(opcode).expect("Failed decoding opcode");
                    println!("Executing instruction {:?}", instruction);
                    instruction.execute(self, memory)?;

                    self.instruction_cycle_count =
                        self.current_instruction.addressing_mode.length();

                    if self.page_crossing {
                        self.instruction_cycle_count += 1;
                        self.page_crossing = false;
                    }

                    // make sure the interrupts are polled before the second cycle of the conditional branch operations
                    // it could still be wrong, i dont understand this part on nesdev
                    self.interrupt_polling_cycle = self.instruction_cycle_count;

                    if self.branch_success {
                        self.instruction_cycle_count += 1;
                        self.branch_success = false;
                    }

                    if self.current_instruction.is_rmw() {
                        self.instruction_cycle_count -= 1;
                    }
                    self.current_instruction = instruction;
                }
            }
        }

        // interrupt hijacking, if an interrupt arrives in the first four cycles of a BRK
        if self.current_instruction.instruction_type == InstructionType::BRK
            && self.current_cycle < 4
        {
            let current_interrupt = self.poll_interrupts(memory, false);
            match current_interrupt {
                InterruptState::NMI => {
                    let nmi_lobyte = memory.read(0xFFFA)?;
                    let nmi_hibyte = memory.read(0xFFFB)?;
                    self.program_counter.set_lobyte(nmi_lobyte);
                    self.program_counter.set_hibyte(nmi_hibyte);

                    self.instruction_cycle_count = 7;
                    self.interrupt_state = InterruptState::NormalOperation;
                    self.interrupt_polling_cycle = 0;
                }
                InterruptState::IRQ => {
                    if !self
                        .status_register
                        .get_bit(StatusRegisterBit::InterruptBit)
                    {
                        let nmi_lobyte = memory.read(0xFFFE)?;
                        let nmi_hibyte = memory.read(0xFFFF)?;
                        self.program_counter.set_lobyte(nmi_lobyte);
                        self.program_counter.set_hibyte(nmi_hibyte);

                        self.instruction_cycle_count = 7;
                        self.interrupt_state = InterruptState::NormalOperation;
                        self.interrupt_polling_cycle = 0;
                    }
                }
                InterruptState::NormalOperation => (),
            }
        }

        if self.nmi_line_current && !self.nmi_line_prev {
            self.nmi_line_triggered = true;
        }
        self.current_cycle += 1;
        self.nmi_line_prev = self.nmi_line_prev;
        self.nmi_line_current = false;
        Ok(())
    }

    pub fn on_non_maskable_interrupt(&mut self) {
        self.nmi_line_current = true;
    }

    fn push_pc_and_status_on_stack(&mut self, memory: &mut Memory) -> Result<(), MemoryError> {
        memory.write(
            self.stack_pointer.get() as u16 + 0x0100,
            self.program_counter.get_hibyte(),
        )?;
        self.stack_pointer.decrement();
        memory.write(
            self.stack_pointer.get() as u16 + 0x0100,
            self.program_counter.get_lobyte(),
        )?;
        self.stack_pointer.decrement();
        memory.write(
            self.stack_pointer.get() as u16 + 0x0100,
            self.status_register.get() | 0x10,
        )?;
        self.stack_pointer.decrement();
        Ok(())
    }

    fn poll_interrupts(&mut self, memory: &mut Memory, reset_lines: bool) -> InterruptState {
        let return_value: InterruptState;
        if self.nmi_line_triggered {
            return_value = InterruptState::NMI;
            println!("Interrupt state NMI polled");
        } else if self.irq_line_triggered {
            return_value = InterruptState::IRQ;
            println!("Interrupt state IRQ polled");
        } else {
            return_value = InterruptState::NormalOperation;
            // println!("Interrupt state NormalOperation polled");
        }
        self.irq_line_triggered = false;
        self.nmi_line_triggered = false;
        return_value
    }

    fn initialize_cpu(&mut self, memory: &mut Memory) -> Result<(), MemoryError> {
        println!("intializing cpu");
        let lobyte = memory.read(0xFFFC)?;
        let hibyte = memory.read(0xFFFD)?;
        self.program_counter.set_lobyte(lobyte);
        self.program_counter.set_hibyte(hibyte);
        // println!("program counter set to {}", self.program_counter.get());
        self.stack_pointer.set(0xFF);

        self.instruction_cycle_count = 7;
        self.interrupt_state = InterruptState::NormalOperation;
        self.interrupt_polling_cycle = 0;
        self.initialized = true;

        Ok(())
    }
}

#[test]
fn test_address_offset() {
    let offset = 128u8;
    assert_eq!(
        128u16
            .wrapping_add((offset & 0b0111_1111) as u16)
            .wrapping_sub((offset & 0b1000_0000) as u16),
        0
    );
    let offset = 127u8;
    assert_eq!(
        128u16
            .wrapping_add((offset & 0b0111_1111) as u16)
            .wrapping_sub((offset & 0b1000_0000) as u16),
        255
    );
=======

        if self.current_cycle > self.instruction_cycle_count {
            self.current_cycle = 1;

            let opcode = self.read_next_value(memory)?;
            println!("Reading opcode {:?}", opcode);

            let instruction: Instruction =
                Instruction::decode(opcode).expect("Failed decoding opcode");
            println!("Executing instruction {:?}", instruction);
            instruction.execute(self, memory)?;

            self.instruction_cycle_count = self.current_instruction.addressing_mode.length();
            if self.current_instruction.is_rmw() {
                self.instruction_cycle_count -= 1;
            }
            self.current_instruction = instruction;
        }

        self.current_cycle += 1;

        Ok(())
    }

>>>>>>> 1e285a47
}<|MERGE_RESOLUTION|>--- conflicted
+++ resolved
@@ -27,7 +27,6 @@
     current_instruction: Instruction,
     current_cycle: u8,
     instruction_cycle_count: u8,
-<<<<<<< HEAD
     interrupt_polling_cycle: u8,
     interrupt_state: InterruptState,
     nmi_line_prev: bool,
@@ -37,12 +36,6 @@
     initialized: bool,
     branch_success: bool,
     page_crossing: bool,
-=======
-    irq: bool,
-    nmi: bool,
-    res: bool,
-    in_interrupt: bool,
->>>>>>> 1e285a47
 }
 
 impl Cpu {
@@ -58,7 +51,6 @@
                 instruction_type: InstructionType::NOP,
                 addressing_mode: AddressingMode::Absolute,
             },
-<<<<<<< HEAD
             current_cycle: 1,
             instruction_cycle_count: 0,
             interrupt_polling_cycle: 0,
@@ -70,14 +62,6 @@
             initialized: false,
             branch_success: false,
             page_crossing: false,
-=======
-            current_cycle: 0,
-            instruction_cycle_count: 0,
-            irq: false,
-            nmi: false,
-            res: true,
-            in_interrupt: false,
->>>>>>> 1e285a47
         }
     }
 
@@ -248,7 +232,6 @@
     }
 
     pub fn tick(&mut self, memory: &mut Memory) -> Result<(), MyTickError> {
-<<<<<<< HEAD
         // set the cpu to the startup state fi
         // println!("the clock is ticking");
         // print!("cpu: {self:?}");
@@ -427,6 +410,7 @@
 
         Ok(())
     }
+
 }
 
 #[test]
@@ -445,30 +429,4 @@
             .wrapping_sub((offset & 0b1000_0000) as u16),
         255
     );
-=======
-
-        if self.current_cycle > self.instruction_cycle_count {
-            self.current_cycle = 1;
-
-            let opcode = self.read_next_value(memory)?;
-            println!("Reading opcode {:?}", opcode);
-
-            let instruction: Instruction =
-                Instruction::decode(opcode).expect("Failed decoding opcode");
-            println!("Executing instruction {:?}", instruction);
-            instruction.execute(self, memory)?;
-
-            self.instruction_cycle_count = self.current_instruction.addressing_mode.length();
-            if self.current_instruction.is_rmw() {
-                self.instruction_cycle_count -= 1;
-            }
-            self.current_instruction = instruction;
-        }
-
-        self.current_cycle += 1;
-
-        Ok(())
-    }
-
->>>>>>> 1e285a47
 }