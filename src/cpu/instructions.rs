--- conflicted
+++ resolved
@@ -1091,15 +1091,8 @@
                 Self::set_status_if_zero(value, cpu);
                 Self::set_status_if_negative(operator_value, cpu);
                 // Check if 6th bit is set
-<<<<<<< HEAD
-                cpu.status_register.set_bit(
-                    StatusRegisterBit::OverflowBit,
-                    operator_value & (1 << 6) > 0,
-                );
-=======
-                cpu.status_register
-                    .set_bit(StatusRegisterBit::Overflow, value & (1 << 6) > 0);
->>>>>>> 3981a7f2
+                cpu.status_register
+                    .set_bit(StatusRegisterBit::Overflow, operator_value & (1 << 6) > 0);
                 Ok(())
             }
 
