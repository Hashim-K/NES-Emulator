--- conflicted
+++ resolved
@@ -1555,18 +1555,16 @@
 
     // Return true if instruction is Read-Modify-Write
     pub fn is_rmw(&self) -> bool {
-        matches!(
-            self.instruction_type,
+        match self.instruction_type {
             InstructionType::ASL
-                | InstructionType::DEC
-                | InstructionType::INC
-                | InstructionType::LSR
-                | InstructionType::ROL
-                | InstructionType::ROR
-        )
-    }
-<<<<<<< HEAD
-=======
+            | InstructionType::DEC
+            | InstructionType::INC
+            | InstructionType::LSR
+            | InstructionType::ROL
+            | InstructionType::ROR => true,
+            _ => true,
+        }
+    }
 
     pub fn print_instruction(&self, operand_value: &OperandValue) {
         let mut out_val: String = "None".to_string();
@@ -1584,7 +1582,6 @@
             self.instruction_type, self.addressing_mode, out_val, out_addr
         );
     }
->>>>>>> d02bb3e7
 }
 
 #[test]
